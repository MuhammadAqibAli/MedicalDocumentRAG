--- conflicted
+++ resolved
@@ -19,9 +19,7 @@
     FeedbackMethodViewSet,
     FeedbackViewSet,
     FeedbackAttachmentDownloadView,
-<<<<<<< HEAD
-    UserListView
-=======
+    UserListView,
     ChatbotMessageView,
     ChatbotIntentDetectionView,
     ChatbotActionView,
@@ -29,7 +27,6 @@
     ChatbotConversationViewSet,
     ChatbotIntentViewSet,
     ChatbotHealthView
->>>>>>> 54e29230
 )
 
 router = DefaultRouter()
@@ -68,15 +65,13 @@
     # Feedback attachment download endpoint
     path('feedback-attachments/<uuid:attachment_id>/download/', FeedbackAttachmentDownloadView.as_view(), name='feedback-attachment-download'),
 
-<<<<<<< HEAD
-    # User management endpoint
-    path('users/', UserListView.as_view(), name='user-list'),
-=======
     # Chatbot endpoints
     path('chatbot/message/', ChatbotMessageView.as_view(), name='chatbot-message'),
     path('chatbot/intent-detect/', ChatbotIntentDetectionView.as_view(), name='chatbot-intent-detect'),
     path('chatbot/handle-intent/', ChatbotActionView.as_view(), name='chatbot-handle-intent'),
     path('chatbot/quick-actions/', ChatbotQuickActionsView.as_view(), name='chatbot-quick-actions'),
     path('chatbot/health/', ChatbotHealthView.as_view(), name='chatbot-health'),
->>>>>>> 54e29230
+
+    # User management endpoint
+    path('users/', UserListView.as_view(), name='user-list'),
 ]