--- conflicted
+++ resolved
@@ -909,7 +909,6 @@
             return Response({"error": error}, status=status_code)
         return Response(status=status.HTTP_204_NO_CONTENT)
 
-<<<<<<< HEAD
 class UserListView(views.APIView):
     """
     API endpoint for listing all users from Supabase auth.
@@ -922,7 +921,20 @@
         if error:
             return Response({"error": error}, status=status.HTTP_500_INTERNAL_SERVER_ERROR)
         return Response(users, status=status.HTTP_200_OK)
-=======
+
+class UserListView(views.APIView):
+    """
+    API endpoint for listing all users from Supabase auth.
+    """
+    def get(self, request, *args, **kwargs):
+        """
+        Get all users from Supabase auth.users table.
+        """
+        users, error = user_service.get_all_users()
+        if error:
+            return Response({"error": error}, status=status.HTTP_500_INTERNAL_SERVER_ERROR)
+        return Response(users, status=status.HTTP_200_OK)
+
 
 # Chatbot Views
 from django.utils.decorators import method_decorator
@@ -1295,5 +1307,4 @@
             return Response({
                 'status': 'unhealthy',
                 'error': str(e)
-            }, status=status.HTTP_503_SERVICE_UNAVAILABLE)
->>>>>>> 54e29230
+            }, status=status.HTTP_503_SERVICE_UNAVAILABLE)